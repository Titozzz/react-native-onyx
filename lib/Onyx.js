--- conflicted
+++ resolved
@@ -442,26 +442,6 @@
         .catch(error => evictStorageAndRetry(error, multiSet, data));
 }
 
-<<<<<<< HEAD
-/**
- * Clear out all the data in the store
- *
- * @returns {Promise<void>}
- */
-function clear() {
-    let allKeys;
-    return getAllKeys()
-        .then(keys => allKeys = keys)
-        .then(() => AsyncStorage.clear())
-        .then(() => {
-            _.each(allKeys, (key) => {
-                keyChanged(key, null);
-            });
-        });
-}
-
-=======
->>>>>>> d0a5d12c
 // Key/value store of Onyx key and arrays of values to merge
 const mergeQueue = {};
 
@@ -543,7 +523,7 @@
  */
 function clear() {
     let allKeys;
-    return AsyncStorage.getAllKeys()
+    return getAllKeys()
         .then(keys => allKeys = keys)
         .then(() => AsyncStorage.clear())
         .then(() => {
